--- conflicted
+++ resolved
@@ -289,14 +289,6 @@
     void map_msi(const struct msi_desc *root_msi,
                  const struct msi_desc *guest_msi);
 
-<<<<<<< HEAD
-    /// Notify the guest that data is ready on the HVC
-    ///
-    /// @expects m_domain->exec_mode() == VM_EXEC_XENPVH
-    ///
-    void notify_hvc();
-
-=======
     /// Find guest msi
     ///
     /// @param key the root vector to look for
@@ -305,7 +297,6 @@
     const struct msi_desc *find_guest_msi(msi_key_t key) const;
 
     /// Start-of-day base cpuid handler overrides
->>>>>>> 16d61cd5
     bool handle_0x4BF00010(bfvmm::intel_x64::vcpu *vcpu);
     bool handle_0x4BF00021(bfvmm::intel_x64::vcpu *vcpu);
 
